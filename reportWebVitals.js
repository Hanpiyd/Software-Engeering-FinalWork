const reportWebVitals = onPerfEntry => {
  if (onPerfEntry && onPerfEntry instanceof Function) {
    import('web-vitals').then(({ getCLS, getFID, getFCP, getLCP, getTTFB }) => {
      getCLS(onPerfEntry);
      getFID(onPerfEntry);
      getFCP(onPerfEntry);
      getLCP(onPerfEntry);
      getTTFB(onPerfEntry);
    });
  }
};

export default reportWebVitals;

<<<<<<< HEAD
// R12：测试性修改
=======
// R11: 测试性修改
>>>>>>> da0c2cf2
<|MERGE_RESOLUTION|>--- conflicted
+++ resolved
@@ -12,8 +12,6 @@
 
 export default reportWebVitals;
 
-<<<<<<< HEAD
-// R12：测试性修改
-=======
 // R11: 测试性修改
->>>>>>> da0c2cf2
+
+// R12：测试性修改