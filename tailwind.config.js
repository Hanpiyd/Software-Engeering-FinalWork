module.exports = {
  content: [
    "./src/**/*.{js,jsx,ts,tsx}",
  ],
  theme: {
    extend: {},
  },
  plugins: [],
}

<<<<<<< HEAD
// R12：测试性修改
=======
// R11: 测试性修改
>>>>>>> da0c2cf2
<|MERGE_RESOLUTION|>--- conflicted
+++ resolved
@@ -8,8 +8,6 @@
   plugins: [],
 }
 
-<<<<<<< HEAD
-// R12：测试性修改
-=======
 // R11: 测试性修改
->>>>>>> da0c2cf2
+
+// R12：测试性修改