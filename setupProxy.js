--- conflicted
+++ resolved
@@ -1,17 +1,15 @@
-const { createProxyMiddleware } = require('http-proxy-middleware');
-
-module.exports = function(app) {
-  app.use(
-    '/api',
-    createProxyMiddleware({
-      target: 'http://127.0.0.1:5000',  
-      changeOrigin: true,
-    })
-  );
-};
-
-<<<<<<< HEAD
-// R12：测试性修改
-=======
-// R11: 测试性修改
->>>>>>> da0c2cf2
+const { createProxyMiddleware } = require('http-proxy-middleware');
+
+module.exports = function(app) {
+  app.use(
+    '/api',
+    createProxyMiddleware({
+      target: 'http://127.0.0.1:5000',  
+      changeOrigin: true,
+    })
+  );
+};
+
+// R11: 测试性修改
+
+// R12：测试性修改